package game

import (
	"fmt"
	"math"
	"os"
	"time"

	"github.com/chimera-rpg/go-client/data"
	"github.com/chimera-rpg/go-client/ui"
	"github.com/chimera-rpg/go-client/world"
	cdata "github.com/chimera-rpg/go-common/data"
)

type RenderContext struct {
	scale                             float64
	tileWidth, tileHeight             int
	tileWidthScaled, tileHeightScaled int
}

func (s *Game) GetRenderContext() RenderContext {
	return RenderContext{
		scale:            *s.objectsScale,
		tileWidth:        s.Client.AnimationsConfig.TileWidth,
		tileHeight:       s.Client.AnimationsConfig.TileHeight,
		tileWidthScaled:  int(float64(s.Client.AnimationsConfig.TileWidth) * *s.objectsScale),
		tileHeightScaled: int(float64(s.Client.AnimationsConfig.TileHeight) * *s.objectsScale),
	}
}

type BatchMessages struct {
	messages []ui.BatchMessage
}

func (b *BatchMessages) add(m ui.BatchMessage) {
	b.messages = append(b.messages, m)
}

// HandleRender handles the rendering of our Game state.
func (s *Game) HandleRender(delta time.Duration) {
	var batchMessages BatchMessages
	ctx := s.GetRenderContext()
	// FIXME: This is _very_ rough and is just for testing!
	m := s.world.GetCurrentMap()
	objects := s.world.GetObjects()

	viewObject := s.world.GetViewObject()
	if o := viewObject; o != nil {
		renderX, renderY, _ := s.GetRenderPosition(ctx, m, o.Y, o.X, o.Z)

		// Calculate object-specific offsets.
		offsetX := 0
		offsetY := 0
		adjust, ok := s.Client.AnimationsConfig.GetAdjustment(cdata.ArchetypeType(o.Type))
		if ok {
			offsetX += int(adjust.X)
			offsetY += int(adjust.Y)
		}

		x := float64(renderX) + float64(offsetX)*ctx.scale
		y := float64(renderY) + float64(offsetY)*ctx.scale

		// Adjust for centering based on target's sizing.
		x += (float64(int(o.W)*ctx.tileWidth) * ctx.scale) / 2
		y += (float64((int(o.H)*s.Client.AnimationsConfig.YStep.Y + (int(o.H) * ctx.tileHeight))) * ctx.scale) / 2
		// Center within the map container.
		x -= float64(s.MapContainer.GetWidth()) / 2
		y -= float64(s.MapContainer.GetHeight()) / 2

		batchMessages.add(ui.BatchUpdateMessage{
			Target: &s.MapContainer,
			Update: ui.UpdateScroll{
				Left: ui.Number{Value: x},
				Top:  ui.Number{Value: y},
			},
		})
	}

	// Iterate over world objects.
	for _, o := range objects {
		s.RenderObject(ctx, viewObject, o, m, delta, &batchMessages)
	}

	// Iterate over world messages.
	now := time.Now()
	for i := len(s.mapMessages) - 1; i >= 0; i-- {
		msg := s.mapMessages[i]
		if !msg.destroyTime.Equal(time.Time{}) && now.After(msg.destroyTime) {
			batchMessages.add(ui.BatchDisownMessage{
				Parent: &s.MapContainer,
				Target: msg.el,
			})
			batchMessages.add(ui.BatchDestroyMessage{
				Target: msg.el,
			})
			s.mapMessages = append(s.mapMessages[:i], s.mapMessages[i+1:]...)
		} else {
			// TODO: Check if msg has associated object and if it has moved.
			if msg.trackObject {
				o := s.world.GetObject(msg.objectID)
				if o != nil {
					x := o.X
					y := o.Y + int(o.H) + 1
					z := o.Z
					xPos, yPos, _ := s.GetRenderPosition(ctx, s.world.GetCurrentMap(), y, x, z)
					batchMessages.add(ui.BatchUpdateMessage{
						Target: msg.el,
						Update: ui.UpdateX{
							Number: ui.Number{Value: float64(xPos)},
						},
					})
					batchMessages.add(ui.BatchUpdateMessage{
						Target: msg.el,
						Update: ui.UpdateY{
							Number: ui.Number{Value: float64(yPos)},
						},
					})
				}
			}
			// Move message upwards if need be.
			if msg.floatY != 0 {
				batchMessages.add(ui.BatchUpdateMessage{
					Target: msg.el,
					Update: ui.UpdateY{
						Number: ui.Number{Value: msg.el.GetStyle().Y.Value + msg.floatY*float64(delta.Milliseconds())},
					},
				})
			}
		}
	}

	if len(batchMessages.messages) > 10 {
		fmt.Println("batch", len(batchMessages.messages))
		alphaCount := 0
		dimensionsCount := 0
		hiddenCount := 0
		grayCount := 0
		imageCount := 0
		otherCount := 0
		for _, m := range batchMessages.messages {
			if m, ok := m.(ui.BatchUpdateMessage); ok {
				switch m.Update.(type) {
				case ui.UpdateAlpha:
					alphaCount++
				case ui.UpdateHidden:
					hiddenCount++
				case ui.UpdateGrayscale:
					grayCount++
				case ui.UpdateImageID:
					imageCount++
				case ui.UpdateDimensions:
					dimensionsCount++
				default:
					otherCount++
				}
			}
		}
		fmt.Printf("%d alpha, %d dim, %d hid, %d gray, %d img, %d other\n", alphaCount, dimensionsCount, hiddenCount, grayCount, imageCount, otherCount)
	}

	s.Client.RootWindow.BatchChannel <- batchMessages.messages
	return
}

// GetRenderPosition gets world to pixel coordinate positions for a given tile location.
func (s *Game) GetRenderPosition(ctx RenderContext, m *world.DynamicMap, y, x, z int) (targetX, targetY, targetZ int) {
	originX := 0
	originY := int(m.GetHeight()) * -s.Client.AnimationsConfig.YStep.Y
	originX += y * s.Client.AnimationsConfig.YStep.X
	originY += y * s.Client.AnimationsConfig.YStep.Y
	originX += x * ctx.tileWidth
	originY += z * ctx.tileHeight

	indexZ := z
	indexX := x
	indexY := y

	targetZ = (indexZ * int(m.GetHeight()) * int(m.GetWidth())) + (int(m.GetDepth()) * indexY) - (indexX)

	// Calculate our scaled pixel position at which to render.
	targetX = int(float64(originX)*ctx.scale) + 100
	targetY = int(float64(originY)*ctx.scale) + 100
	return
}

// RenderObject renders a given Object within a DynamicMap.
func (s *Game) RenderObject(ctx RenderContext, viewObject *world.Object, o *world.Object, m *world.DynamicMap, dt time.Duration, uiMessages *BatchMessages) {
	if o != viewObject {
		if o.Element != nil {
			if o.Missing && o.WasMissing {
				return
			}
<<<<<<< HEAD

			if o.Missing && !o.WasMissing {
				o.WasMissing = true
				uiMessages.add(ui.BatchUpdateMessage{
					Target: o.Element,
					Update: ui.UpdateHidden(true),
				})
=======
			if o.Missing && !o.WasMissing {
				o.WasMissing = true
				o.Element.GetUpdateChannel() <- ui.UpdateHidden(true)
>>>>>>> d91992e9
				return
			} else if !o.Missing && o.WasMissing {
				o.WasMissing = false
				o.Element.GetUpdateChannel() <- ui.UpdateHidden(false)
			}
<<<<<<< HEAD
			if !o.Missing && o.WasMissing {
				o.WasMissing = false
				uiMessages.add(ui.BatchUpdateMessage{
					Target: o.Element,
					Update: ui.UpdateHidden(false),
				})
			}
=======
>>>>>>> d91992e9
		}
	}
	// Bail if there are no frames yet. FIXME: This should still show _something_
	if len(o.Face.Frames) == 0 {
		return
	}
	o.Process(dt)

	// Get and cache our render position.
	if o.Changed {
		o.RenderX, o.RenderY, o.RenderZ = s.GetRenderPosition(ctx, m, o.Y, o.X, o.Z)
		o.RenderZ += o.Index
		o.RecalculateFinalRender = true
	}

	// Acquire and cache our object's adjustment.
	if !o.Adjusted {
		adjust, _ := s.Client.AnimationsConfig.GetAdjustment(cdata.ArchetypeType(o.Type))
		o.AdjustX = int(adjust.X)
		o.AdjustY = int(adjust.Y)
		o.Adjusted = true
		o.RecalculateFinalRender = true
	}

	// Calculate archetype type-specific offsets.
	var offsetX, offsetY int
	var w, h int
	if o.RecalculateFinalRender {
		o.RecalculateFinalRender = false

		offsetX += o.AdjustX
		offsetY += o.AdjustY

		// Set animation frame offsets.
		offsetX += int(o.Frame.X)
		offsetY += int(o.Frame.Y)

		// Adjust our target position.
		x := o.RenderX + int(float64(offsetX)*ctx.scale)
		y := o.RenderY + int(float64(offsetY)*ctx.scale)

		// Calculate our scaled pixel position at which to render.
		w = ctx.tileWidthScaled
		h = ctx.tileHeightScaled

		o.FinalRenderOffsetX = offsetX
		o.FinalRenderOffsetY = offsetY
		o.FinalRenderX = x
		o.FinalRenderY = y
		o.FinalRenderW = w
		o.FinalRenderH = h
	}

	// Get/create our shadow position, if we should.
	if o.HasShadow {
		s.RenderObjectShadows(ctx, o, m, o.FinalRenderOffsetX, o.FinalRenderOffsetY, o.FinalRenderW, o.FinalRenderH, uiMessages)
	}

	s.RenderObjectImage(ctx, o, m, o.Frame, o.FinalRenderX, o.FinalRenderY, o.RenderZ, o.FinalRenderW, o.FinalRenderH, uiMessages)
	return
}

func (s *Game) RenderObjectImage(ctx RenderContext, o *world.Object, m *world.DynamicMap, frame data.AnimationFrame, x, y, zIndex, w, h int, uiMessages *BatchMessages) {
	if o.Image == nil {
		var err error
		o.Image, err = s.Client.DataManager.GetCachedImage(frame.ImageID)
		if err != nil {
			fmt.Fprintf(os.Stderr, "%v\n", err)
		}
	}

	if o.Element == nil {
		if o.Image != nil {
			bounds := o.Image.Bounds()
			w = int(float64(bounds.Max.X) * ctx.scale)
			h = int(float64(bounds.Max.Y) * ctx.scale)
			if (o.H > 1 || o.D > 1) && bounds.Max.Y > ctx.tileHeight {
				y -= h - ctx.tileHeightScaled
			}
			o.Element = ui.NewImageElement(ui.ImageElementConfig{
				Style: fmt.Sprintf(`
							X %d
							Y %d
							W %d
							H %d
							ZIndex %d
						`, x, y, w, h, zIndex),
				ImageID:     frame.ImageID,
				PostOutline: true,
				Events: ui.Events{
					OnPressed: func(button uint8, x, y int32) bool {
						if button != 1 {
							return true
						}
						if o.Element.PixelHit(x, y) {
							s.inputChan <- FocusObject(o.ID)
							return false
						}
						return true
					},
				},
			})
		} else {
			o.Element = ui.NewImageElement(ui.ImageElementConfig{
				Style: fmt.Sprintf(`
							X %d
							Y %d
							W %d
							H %d
							ZIndex %d
						`, x, y, w, h, zIndex),
				ImageID:     frame.ImageID,
				PostOutline: true,
				Events: ui.Events{
					OnPressed: func(button uint8, x, y int32) bool {
						if button != 1 {
							return true
						}
						if o.Element.PixelHit(x, y) {
							s.inputChan <- FocusObject(o.ID)
							return false
						}
						return true
					},
				},
			})
		}
		uiMessages.add(ui.BatchAdoptMessage{
			Parent: &s.MapContainer,
			Target: o.Element,
		})
	} else {
		if o.Image != nil {
			if o.UnblockedChange {
				if o.Unblocked {
					uiMessages.add(ui.BatchUpdateMessage{
						Target: o.Element,
						Update: ui.UpdateAlpha(0.2),
					})
				} else {
					uiMessages.add(ui.BatchUpdateMessage{
						Target: o.Element,
						Update: ui.UpdateAlpha(1.0),
					})
				}
				o.UnblockedChange = false
			}
			if o.VisibilityChange {
				if o.Visible {
					uiMessages.add(ui.BatchUpdateMessage{
						Target: o.Element,
						Update: ui.UpdateGrayscale(false),
					})
				} else {
					uiMessages.add(ui.BatchUpdateMessage{
						Target: o.Element,
						Update: ui.UpdateGrayscale(true),
					})
				}
				o.VisibilityChange = false
			}
			if o.LightingChange {
				uiMessages.add(ui.BatchUpdateMessage{
					Target: o.Element,
					Update: ui.UpdateColorMod{
						R: uint8(255 * o.Brightness),
						G: uint8(255 * o.Brightness),
						B: uint8(255 * o.Brightness),
						A: 255},
				})
				o.LightingChange = false
			}
			//
			if o.Changed {
				bounds := o.Image.Bounds()
				w = int(float64(bounds.Max.X) * ctx.scale)
				h = int(float64(bounds.Max.Y) * ctx.scale)

				var sw, sh float64
				sw = float64(w)
				sh = float64(h)
				if o.Squeezing {
					sw = math.Max(float64(w-w/4), float64(ctx.tileWidthScaled))
				}
				if o.Crouching {
					sh = math.Max(float64(h-h/3), float64(ctx.tileHeightScaled))
				}

				if (o.H > 1 || o.D > 1) && bounds.Max.Y > ctx.tileHeight {
					y -= int(sh) - ctx.tileHeightScaled
				}

				uiMessages.add(ui.BatchUpdateMessage{
					Target: o.Element,
					Update: ui.UpdateDimensions{
						X: ui.Number{Value: float64(x)},
						Y: ui.Number{Value: float64(y)},
						W: ui.Number{Value: sw},
						H: ui.Number{Value: sh},
					},
				})
				uiMessages.add(ui.BatchUpdateMessage{
					Target: o.Element,
					Update: ui.UpdateZIndex{Number: ui.Number{Value: float64(zIndex)}},
				})
				o.Changed = false
			}
			// Only update the image if the image ID has changed.
			if o.FrameImageID != frame.ImageID {
				o.FrameImageID = frame.ImageID
				uiMessages.add(ui.BatchUpdateMessage{
					Target: o.Element,
					Update: ui.UpdateImageID(o.FrameImageID),
				})
			}
		}
	}
	return
}

func (s *Game) RenderObjectShadows(ctx RenderContext, o *world.Object, m *world.DynamicMap, offsetX, offsetY, w, h int, uiMessages *BatchMessages) {
	// TODO: We should probably slice up an object's shadows based upon its width and depth. This will probably require using polygons unless SDL_gfx can clip rendered ellipses. Or, perhaps, use SDL_gfx's pie drawing calls for each shadow quadrant?
	sy, sx, sz := s.world.GetObjectShadowPosition(o)

	x, y, zIndex := s.GetRenderPosition(ctx, m, sy, sx, sz)
	// TODO: Fix shadows so they have a higher zIndex than z+1, but only for y of the same.
	zIndex--

	// Adjust our target position.
	x += int(float64(offsetX) * ctx.scale)
	y += int((float64(offsetY) + float64(o.D)) * ctx.scale)

	w = w * int(o.W)
	h = h * int(o.D)

	// Reduce shadow by 1/4th if it is an item
	if o.Type == cdata.ArchetypeItem.AsUint8() {

		rw := w / 4
		rh := h / 4

		w -= rw
		h -= rh

		x += rw / 2
		y += rh / 2
	}

	if o.ShadowElement == nil {
		o.ShadowElement = ui.NewPrimitiveElement(ui.PrimitiveElementConfig{
			Shape: ui.EllipseShape,
			Style: fmt.Sprintf(`
							X %d
							Y %d
							W %d
							H %d
							ZIndex %d
							BackgroundColor 0 0 0 96
						`, x, y, w, h, zIndex),
		})
		//s.MapContainer.GetAdoptChannel() <- s.objectShadows[o.ID]
		uiMessages.add(ui.BatchAdoptMessage{
			Parent: &s.MapContainer,
			Target: o.ShadowElement,
		})
	} else {
		if o.Changed {
			uiMessages.add(ui.BatchUpdateMessage{
				Target: o.ShadowElement,
				Update: ui.UpdateDimensions{
					X: ui.Number{Value: float64(x)},
					Y: ui.Number{Value: float64(y)},
					W: ui.Number{Value: float64(w)},
					H: ui.Number{Value: float64(h)},
				},
			})

			uiMessages.add(ui.BatchUpdateMessage{
				Target: o.ShadowElement,
				Update: ui.UpdateZIndex{Number: ui.Number{Value: float64(zIndex)}},
			})

		}
	}
	return
}<|MERGE_RESOLUTION|>--- conflicted
+++ resolved
@@ -190,25 +190,14 @@
 			if o.Missing && o.WasMissing {
 				return
 			}
-<<<<<<< HEAD
-
 			if o.Missing && !o.WasMissing {
 				o.WasMissing = true
 				uiMessages.add(ui.BatchUpdateMessage{
 					Target: o.Element,
 					Update: ui.UpdateHidden(true),
 				})
-=======
-			if o.Missing && !o.WasMissing {
-				o.WasMissing = true
-				o.Element.GetUpdateChannel() <- ui.UpdateHidden(true)
->>>>>>> d91992e9
 				return
-			} else if !o.Missing && o.WasMissing {
-				o.WasMissing = false
-				o.Element.GetUpdateChannel() <- ui.UpdateHidden(false)
-			}
-<<<<<<< HEAD
+			}
 			if !o.Missing && o.WasMissing {
 				o.WasMissing = false
 				uiMessages.add(ui.BatchUpdateMessage{
@@ -216,8 +205,6 @@
 					Update: ui.UpdateHidden(false),
 				})
 			}
-=======
->>>>>>> d91992e9
 		}
 	}
 	// Bail if there are no frames yet. FIXME: This should still show _something_
